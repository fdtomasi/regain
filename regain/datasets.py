"""Dataset generation module."""
import numpy as np
import sys
import scipy.sparse as ss

from sklearn.datasets import make_sparse_spd_matrix


def is_pos_def(x):
    """Check if x is positive-definite."""
    return np.all(np.linalg.eigvals(x) > 0)
def is_pos_semidef(x):
    return np.all(np.linalg.eigvals(x) >= 0)

def generate(n_dim_obs=3, n_dim_lat=2, eps=1e-3, T=10, tol=1e-3):
    theta = make_sparse_spd_matrix(n_dim_lat + n_dim_obs, alpha=.3, norm_diag=1)

    theta[n_dim_lat:, n_dim_lat:] = make_sparse_spd_matrix(
        n_dim_obs, alpha=.5, norm_diag=1)

#     theta_tot = theta_tot.dot(theta_tot.T)
#     assert is_pos_def(theta_tot)
<<<<<<< HEAD
    assert np.linalg.matrix_rank(theta_tot[:n_dim_lat, :n_dim_lat]) == n_dim_lat
    assert (is_pos_def(theta_tot))

    thetas = [theta_tot]
    i = 0
    while i < T:
=======
    assert np.linalg.matrix_rank(theta[:n_dim_lat, :n_dim_lat]) == n_dim_lat

    thetas = [theta]
    for i in range(T):
>>>>>>> 53ed7226
        theta_tot_i = make_sparse_spd_matrix(
            n_dim_lat + n_dim_obs, alpha=.5, norm_diag=1)
        theta_tot_i.flat[::n_dim_lat + n_dim_obs + 1] = 1e-16
        theta_tot_i /= np.linalg.norm(theta_tot_i, 'fro')
        theta_tot_i *= eps

        theta = thetas[-1].copy()
        theta += theta_tot_i
        theta.flat[::n_dim_lat + n_dim_obs + 1] = 0
        theta /= np.amax(np.abs(theta))
        # min((np.linalg.norm(theta2, 'fro')/((n_dim_lat + n_dim_obs)**2)), 0.99)
        threshold = eps / np.power(n_dim_lat + n_dim_obs, 2)
        theta[np.abs(theta) < threshold] = 0
        theta[np.abs(theta) < tol] = 0
        theta.flat[::n_dim_lat + n_dim_obs + 1] = 1
        # assert is_pos_def(theta)
        thetas.append(theta)
<<<<<<< HEAD
        if not is_pos_def(theta):
            print " sono qui dentro e i e' " + str(i)
            thetas.pop()
        else:
            i +=1
    return thetas


def generate2(n_dim_obs=3, n_dim_lat=2, epsilon=1e-3, T=10):
    theta_tot = make_sparse_spd_matrix(n_dim_lat + n_dim_obs, alpha=.3, norm_diag=1)
    theta_tot[0:n_dim_lat, 0:n_dim_lat] = np.diag(np.ones(n_dim_lat))
    theta_tot[n_dim_lat:, n_dim_lat:] = make_sparse_spd_matrix(
        n_dim_obs, alpha=.5, norm_diag=1)
    #print(theta_tot)
#     theta_tot = theta_tot.dot(theta_tot.T)
#     assert is_pos_def(theta_tot)
    assert np.linalg.matrix_rank(theta_tot[:n_dim_lat, :n_dim_lat]) == n_dim_lat

    L = theta_tot[n_dim_lat:, 0:n_dim_lat].dot(
          theta_tot[0:n_dim_lat, n_dim_lat:])
    assert (is_pos_semidef(L))
    thetas = [theta_tot]
    thetas_true = [theta_tot[n_dim_lat:, n_dim_lat:]]
    thetas_observed = [thetas_true[-1] - L]
    assert (is_pos_def(thetas_observed[-1]))

    if(not is_pos_def(thetas_observed[-1])):
        sys.exit(0)
    i = 0
    while i < T:
      u, s, v = np.linalg.svd(thetas[-1][n_dim_lat:, n_dim_lat:])
      addition = ss.rand(s.shape[0],1, density=0.5).A
      addition =  addition / (np.linalg.norm(addition) * np.sqrt(epsilon))

      theta = np.zeros_like(thetas[-1])
      s_new = (s + addition.T)[0]
      print(s_new)
      s_new = np.maximum(s_new, 0)
      theta[n_dim_lat:, n_dim_lat:] = u.dot(np.diag(s_new)).dot(v.T)

      print(thetas[-1][n_dim_lat:, 0:n_dim_lat].shape)
      u, s, v = np.linalg.svd(thetas[-1][n_dim_lat:, 0:n_dim_lat])

      addition = ss.rand(s.shape[0], 1, density=0.5).A
      addition =  addition / (np.linalg.norm(addition) * np.sqrt(epsilon))
      print(s.shape)
      print(addition.shape)
      s_new = (np.square(s) + addition.T)[0]
      s_new = np.maximum(s_new, 0)

      print("s_new shape", s_new.shape)
      print("u shape", u.shape)
      print("v shape", v.shape)

      theta[n_dim_lat:, 0:n_dim_lat] = u.dot(
        np.concatenate((np.diag(np.sqrt(s_new)), np.zeros((1,3))), axis=0)).dot(v.T)
      theta[0:n_dim_lat, n_dim_lat:] = theta[n_dim_lat:, 0:n_dim_lat].T
      L = theta_tot[n_dim_lat:, 0:n_dim_lat].dot(
          theta_tot[0:n_dim_lat, n_dim_lat:])

      thetas.append(theta)
      thetas_true.append(theta[n_dim_lat:, n_dim_lat:])
      thetas_observed.append(thetas_true[-1] - L)

      assert(is_pos_semidef(L))
      assert(is_pos_def(thetas_observed[-1]))
      print(theta)
      i+=1
    return thetas, thetas_true, thetas_observed




def generate_dataset(n_dim_obs=3, n_dim_lat=2, epsilon=1e-3, T=10,
                     n_samples = 50):
    thetas = generate(n_dim_obs, n_dim_lat, epsilon, T)
    sigmas = np.array(map(np.linalg.inv, thetas))
    data_list = []
    for sigma in sigmas:
        data_list.append(np.random.multivariate_normal(np.zeros(sigma.shape[0]),
                                                       sigma,
                                                       n_samples))
    return data_list
=======
    return np.array(thetas)


def generate_dataset(n_dim_obs=3, n_dim_lat=2, eps=1e-3, T=10,
                     n_samples=50):
    thetas = generate(n_dim_obs, n_dim_lat, eps, T)
    sigmas = np.array(map(np.linalg.inv, thetas))
    data_list = []
    for sigma in sigmas:
        data_list.append(np.random.multivariate_normal(
            np.zeros(n_dim_obs), sigma[n_dim_lat:, n_dim_lat:], n_samples))
    return data_list, thetas, np.array([t[n_dim_lat:, n_dim_lat:] for t in thetas])
>>>>>>> 53ed7226


def generate_ma_xue_zou(n_dim_obs=12, n_dim_lat=2, epsilon=1e-3):
    """Generate the dataset as in Ma, Xue, Zou (2012)."""
    theta = make_sparse_spd_matrix(n_dim_lat + n_dim_obs, alpha=.9, norm_diag=1)
    theta_flat = theta.flatten()
    idx = (theta_flat != 0)

    proba = np.random.randn(*theta_flat.shape)
    proba = np.where(proba > 0, 1, -1)

    theta_flat[idx] = proba[idx]

    U = theta_flat.reshape(theta.shape)
    UTU = U.dot(U.T)
#     UTU.flat[::theta.shape[0]+1] = 1
    try:
        K = np.linalg.inv(UTU)
        L = K[n_dim_lat:, 0:n_dim_lat].dot(K[0:n_dim_lat, 0:n_dim_lat]).dot(
            K[0:n_dim_lat, n_dim_lat:])
        assert (is_pos_semidef(L))
        assert (is_pos_def(K[n_dim_lat:, n_dim_lat:] - L))

    except:
        sys.stdout.write("-")<|MERGE_RESOLUTION|>--- conflicted
+++ resolved
@@ -12,6 +12,7 @@
 def is_pos_semidef(x):
     return np.all(np.linalg.eigvals(x) >= 0)
 
+
 def generate(n_dim_obs=3, n_dim_lat=2, eps=1e-3, T=10, tol=1e-3):
     theta = make_sparse_spd_matrix(n_dim_lat + n_dim_obs, alpha=.3, norm_diag=1)
 
@@ -20,19 +21,10 @@
 
 #     theta_tot = theta_tot.dot(theta_tot.T)
 #     assert is_pos_def(theta_tot)
-<<<<<<< HEAD
-    assert np.linalg.matrix_rank(theta_tot[:n_dim_lat, :n_dim_lat]) == n_dim_lat
-    assert (is_pos_def(theta_tot))
-
-    thetas = [theta_tot]
-    i = 0
-    while i < T:
-=======
     assert np.linalg.matrix_rank(theta[:n_dim_lat, :n_dim_lat]) == n_dim_lat
 
     thetas = [theta]
     for i in range(T):
->>>>>>> 53ed7226
         theta_tot_i = make_sparse_spd_matrix(
             n_dim_lat + n_dim_obs, alpha=.5, norm_diag=1)
         theta_tot_i.flat[::n_dim_lat + n_dim_obs + 1] = 1e-16
@@ -50,13 +42,7 @@
         theta.flat[::n_dim_lat + n_dim_obs + 1] = 1
         # assert is_pos_def(theta)
         thetas.append(theta)
-<<<<<<< HEAD
-        if not is_pos_def(theta):
-            print " sono qui dentro e i e' " + str(i)
-            thetas.pop()
-        else:
-            i +=1
-    return thetas
+    return np.array(thetas)
 
 
 def generate2(n_dim_obs=3, n_dim_lat=2, epsilon=1e-3, T=10):
@@ -127,17 +113,6 @@
 def generate_dataset(n_dim_obs=3, n_dim_lat=2, epsilon=1e-3, T=10,
                      n_samples = 50):
     thetas = generate(n_dim_obs, n_dim_lat, epsilon, T)
-    sigmas = np.array(map(np.linalg.inv, thetas))
-    data_list = []
-    for sigma in sigmas:
-        data_list.append(np.random.multivariate_normal(np.zeros(sigma.shape[0]),
-                                                       sigma,
-                                                       n_samples))
-    return data_list
-=======
-    return np.array(thetas)
-
-
 def generate_dataset(n_dim_obs=3, n_dim_lat=2, eps=1e-3, T=10,
                      n_samples=50):
     thetas = generate(n_dim_obs, n_dim_lat, eps, T)
@@ -147,7 +122,6 @@
         data_list.append(np.random.multivariate_normal(
             np.zeros(n_dim_obs), sigma[n_dim_lat:, n_dim_lat:], n_samples))
     return data_list, thetas, np.array([t[n_dim_lat:, n_dim_lat:] for t in thetas])
->>>>>>> 53ed7226
 
 
 def generate_ma_xue_zou(n_dim_obs=12, n_dim_lat=2, epsilon=1e-3):
