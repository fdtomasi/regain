--- conflicted
+++ resolved
@@ -82,270 +82,6 @@
         thetas_observed=np.array(thetas_obs), ells=np.array(ells))
 
 
-<<<<<<< HEAD
-def make_ell(n_dim_obs=100, n_dim_lat=10):
-    """Doc."""
-    K_HO = np.zeros((n_dim_lat, n_dim_obs))
-    for i in range(n_dim_lat):
-        percentage = int(n_dim_obs * 0.99)
-        indices = np.random.randint(0, high=n_dim_obs, size=percentage)
-        K_HO[i, indices] = np.random.rand(percentage) * 0.12
-
-    K_HO /= np.sum(K_HO, axis=1)[:, None] / 2.
-    L = K_HO.T.dot(K_HO)
-    print(("{}%".format(np.nonzero(L)[0].size / L.size)))
-    assert (is_pos_semidef(L))
-    assert np.linalg.matrix_rank(L) == n_dim_lat
-    # from sklearn.datasets import make_low_rank_matrix
-    # L = make_low_rank_matrix(n_dim_obs, n_dim_obs, effective_rank=n_dim_lat)
-    # L = (L + L.T) / 2.
-    # print L
-    return L, K_HO
-
-
-def make_starting(n_dim_obs=100, n_dim_lat=10, degree=2, normalize=False):
-    """Generate starting theta, theta_observed, L, K_HO."""
-    L, K_HO = make_ell(n_dim_obs, n_dim_lat)
-
-    if normalize:
-        theta = np.zeros((n_dim_obs, n_dim_obs))
-        for i in range(n_dim_obs):
-            possible_idx = list(
-                set(range(n_dim_obs)) - (
-                    set(np.nonzero(theta[i, :])[0]) | set(
-                        np.where(np.count_nonzero(theta, axis=1) > degree)[0]))
-            )
-            if not possible_idx:
-                continue
-            n_choice = degree - (np.count_nonzero(theta[i, :]) - 1)
-            if n_choice > 0:
-                indices = np.random.choice(possible_idx, n_choice)
-            theta[i, indices] = theta[indices, i] = 1. / degree
-
-        theta.flat[::n_dim_obs + 1] = np.sum(theta, axis=1) + 0.002
-
-    else:
-        theta = np.eye(n_dim_obs)
-        for i in range(n_dim_obs):
-            possible_idx = list(
-                set(range(n_dim_obs)) - (
-                    set(np.nonzero(theta[i, :])[0]) | set(
-                        np.where(np.count_nonzero(theta, axis=1) > degree)[0]))
-            )
-            if not possible_idx:
-                continue
-            n_choice = degree - (np.count_nonzero(theta[i, :]) - 1)
-            if n_choice > 0:
-                indices = np.random.choice(possible_idx, n_choice)
-                theta[i, indices] = theta[indices, i] = .5 / degree
-
-    assert (is_pos_def(theta))
-    theta_observed = theta - L
-    assert (is_pos_def(theta_observed))
-    return theta, theta_observed, L, K_HO
-
-
-def update_theta_l2(
-        theta_old, n_dim_obs, degree, epsilon, keep_sparsity=False,
-        indices=None):
-    addition = np.zeros_like(theta_old)
-    for i in range(n_dim_obs):
-        if keep_sparsity:
-            ii = indices[i]
-        else:
-            ii = np.random.randint(0, n_dim_obs, size=degree)
-        addition[i, ii] = np.random.randn(len(ii))
-    addition[np.triu_indices(n_dim_obs)[::-1]] = \
-        addition[np.triu_indices(n_dim_obs)]
-    addition *= epsilon / np.linalg.norm(addition)
-    np.fill_diagonal(addition, 0)
-    theta = theta_old + addition
-    theta[np.abs(theta) < 2 * epsilon / n_dim_obs] = 0
-    return theta
-
-
-def update_theta_l1(theta_init, no, n_dim_obs):
-    theta = theta_init.copy()
-    rows = np.zeros(no)
-    cols = np.zeros(no)
-    while (np.any(rows == cols)):
-        rows = np.random.randint(0, n_dim_obs, no)
-        cols = np.random.randint(0, n_dim_obs, no)
-    for r, c in zip(rows, cols):
-        theta[r, c] = np.random.choice([
-            0.12, 0, 0
-        ]) if theta[r, c] == 0 else .06  # np.random.rand(1) * .35
-        theta[c, r] = theta[r, c]
-    assert (is_pos_def(theta))
-    return theta
-
-
-def update_ell_l2(K_HO_old, epsilon, n_dim_obs):
-    K_HO = K_HO_old.copy()
-    addition = np.random.rand(*K_HO.shape)
-    addition *= epsilon / np.linalg.norm(addition)
-    K_HO += addition
-    K_HO /= np.sum(K_HO, axis=1)[:, None] / 2.
-    # K_HO *= 0.12
-    K_HO[np.abs(K_HO) < epsilon / n_dim_obs] = 0
-    return K_HO.T.dot(K_HO), K_HO
-
-
-def make_covariance(
-        n_dim_obs=100, n_dim_lat=10, T=10, update_ell='l1', update_theta='l1',
-        normalize_starting_matrices=True, degree=2, epsilon=1e-2,
-        keep_sparsity=False, proportional=False):
-    no = int(np.ceil(n_dim_obs / 20)) if proportional else 1
-
-    theta, theta_observed, L, K_HO = make_starting(
-        n_dim_obs, n_dim_lat, degree, normalize=normalize_starting_matrices)
-
-    thetas = [theta]
-    thetas_obs = [theta_observed]
-    ells = [L]
-    K_HOs = [K_HO]
-
-    idx = [np.nonzero(row)[0] for row in theta] if keep_sparsity else None
-    for i in range(1, T):
-        if update_theta == 'l1':
-            if keep_sparsity:
-                warnings.warn(
-                    "keep_sparsity is specified but is not "
-                    "implemented with l1.")
-            theta = update_theta_l1(thetas[-1], no, n_dim_obs)
-        elif update_theta == 'l2':
-            theta = update_theta_l2(
-                thetas[-1], n_dim_obs, degree, epsilon,
-                keep_sparsity=keep_sparsity, indices=idx)
-        else:
-            raise ValueError(update_theta)
-
-        if update_ell == 'fixed' or n_dim_lat < 1:
-            pass  # L is fixed or empty
-        elif update_ell == 'l1':
-            K_HO = K_HOs[-1].copy()
-            picks = np.random.permutation(K_HO.size)[:no]
-            K_HO = K_HO.ravel()
-            for p in picks:
-                K_HO[p] = np.random.choice([0.12, 0, 0]) if K_HO[p] == 0 else 0
-            K_HO = np.reshape(K_HO, (n_dim_lat, n_dim_obs))
-            L = K_HO.T.dot(K_HO)
-        elif update_ell == 'l2':
-            L, K_HO = update_ell_l2(K_HOs[-1], epsilon, n_dim_obs)
-        elif update_ell == 'yuan':
-            K_HO = K_HOs[-1].copy()
-            c = np.random.randint(0, n_dim_obs, 1)
-            r = np.random.randint(0, n_dim_lat, 1)
-            K_HO[r, c] = 0.12 if K_HO[r, c] == 0 else 0
-            L = K_HO.T.dot(K_HO)
-        else:
-            raise ValueError(update_ell)
-
-        assert np.linalg.matrix_rank(L) == n_dim_lat
-        assert (is_pos_semidef(L))
-        assert (is_pos_def(theta - L))
-
-        thetas.append(theta)
-        thetas_obs.append(theta - L)
-        ells.append(L)
-        K_HOs.append(K_HO)
-
-    return thetas, thetas_obs, ells
-
-
-@deprecated("it will be removed in v0.2.0. Use `make_covariance` instead")
-def generate_dataset_l1l1(n_dim_obs=100, n_dim_lat=10, T=10, **kwargs):
-    """Generate matrices according to a l1-l1 model."""
-    return make_covariance(
-        n_dim_lat=n_dim_lat, n_dim_obs=n_dim_obs, T=T, update_ell='l1',
-        update_theta='l1', **kwargs)
-
-
-@deprecated("it will be removed in v0.2.0. Use `make_covariance` instead")
-def generate_dataset_l1l2(n_dim_obs=100, n_dim_lat=10, T=10, **kwargs):
-    """DESCRIZIONE, PRIMA O POI."""
-    return make_covariance(
-        n_dim_lat=n_dim_lat, n_dim_obs=n_dim_obs, T=T, update_ell='l2',
-        update_theta='l1', **kwargs)
-
-
-@deprecated("it will be removed in v0.2.0. Use `make_covariance` instead")
-def generate_dataset_yuan(n_dim_obs=100, n_dim_lat=10, T=10, **kwargs):
-    """Yuan (2012) model."""
-    # number of links for each node
-    return make_covariance(
-        n_dim_lat=n_dim_lat, n_dim_obs=n_dim_obs, T=T, update_ell='yuan',
-        **kwargs)
-
-
-@deprecated("it will be removed in v0.2.0. Use `make_covariance` instead")
-def make_l2l2(n_dim_obs=100, n_dim_lat=10, T=10, **kwargs):
-    """Generate dataset with evolving L."""
-    return make_covariance(
-        n_dim_lat=n_dim_lat, n_dim_obs=n_dim_obs, T=T, update_ell='l2',
-        update_theta='l2', normalize_starting_matrices=False, **kwargs)
-
-
-@deprecated("it will be removed in v0.2.0. Use `make_covariance` instead")
-def make_l2l2_norm(n_dim_obs=100, n_dim_lat=10, T=10, **kwargs):
-    """Generate dataset with evolving L."""
-    return make_covariance(
-        n_dim_lat=n_dim_lat, n_dim_obs=n_dim_obs, T=T, update_ell='l2',
-        update_theta='l2', normalize_starting_matrices=True, **kwargs)
-
-
-@deprecated("it will be removed in v0.2.0. Use `make_covariance` instead")
-def make_l2(n_dim_obs=100, n_dim_lat=10, T=10, **kwargs):
-    """Generate precisions with a fixed L matrix."""
-    return make_covariance(
-        n_dim_lat=n_dim_lat, n_dim_obs=n_dim_obs, T=T, update_ell='fixed',
-        update_theta='l2', normalize_starting_matrices=False, **kwargs)
-
-
-@deprecated("it will be removed in v0.2.0. Use `make_covariance` instead")
-def make_l1(n_dim_obs=100, n_dim_lat=10, T=10, **kwargs):
-    """Generate precisions with a fixed L matrix."""
-    return make_covariance(
-        n_dim_lat=n_dim_lat, n_dim_obs=n_dim_obs, T=T, update_ell='fixed',
-        update_theta='l1', normalize_starting_matrices=False, **kwargs)
-
-
-def make_fixed_sparsity(n_dim_obs=100, n_dim_lat=10, T=10, **kwargs):
-    """Generate precisions with a fixed L matrix and sparsity."""
-    degree = kwargs.get('degree', 2)
-    epsilon = kwargs.get('epsilon', 1e-2)
-    t = kwargs.get('changing_time', T / 2.)
-    theta, theta_observed, L, K_HO = make_starting(
-        n_dim_obs, n_dim_lat, degree, normalize=False)
-
-    theta = np.abs(theta)
-    theta_observed = theta - L
-    nonzeros = np.nonzero(theta - np.diag(theta))
-
-    thetas = [theta]
-    thetas_obs = [theta_observed]
-
-    for i in range(1, T):
-        theta = thetas[-1].copy()
-        if t < T:
-            theta[nonzeros] += np.random.randn(nonzeros[0].size) * 0.1
-        else:
-            theta[nonzeros] -= np.random.randn(nonzeros[0].size) * 0.1
-        theta = np.abs(theta)
-        theta = (theta + theta.T) / 2.
-        theta[theta < epsilon] = 0
-        theta.flat[::n_dim_obs + 1] = np.sum(np.abs(theta), axis=1) \
-                                    + np.sum(np.abs(L), axis=1) + .1
-        nonzeros = np.nonzero(theta - np.diag(theta))
-
-        theta_observed = theta - L
-        assert is_pos_def(theta_observed)
-        thetas.append(theta)
-        thetas_obs.append(theta_observed)
-
-    return thetas, thetas_obs, np.array([L] * T)
-
-=======
 def _ising_case(n_samples=100, n_dim_obs=100, T=10,
                         time_on_axis='first',update_theta='l2',
                         responses=[-1,1], **kwargs):
@@ -358,7 +94,6 @@
         if time_on_axis == "last":
             data = data.transpose(1, 2, 0)
         return data, thetas
->>>>>>> 95967ed8
 
 def make_dataset(
         n_samples=100, n_dim_obs=100, n_dim_lat=10, T=10, mode=None,
@@ -366,228 +101,7 @@
         normalize_starting_matrices=False, degree=2, epsilon=1e-2,
         keep_sparsity=False, proportional=False, distribution='gaussian',
         **kwargs):
-<<<<<<< HEAD
-    upper_idx = np.triu_indices(n_dim_obs, 1)
-    n_interactions = len(upper_idx[0])
-    x = np.tile(np.linspace(0, (T - 1.) / closeness, T), (n_interactions, 1))
-    phase = np.random.rand(n_interactions, 1)
-    freq = np.random.rand(n_interactions, 1) - .50
-    A = (np.random.rand(n_interactions, 1) + 1) / 2.
-
-    if shape == 'smooth':
-        y = A * np.sin(2. * np.pi * freq * x + phase)
-    else:
-        y = A * signal.square(2 * np.pi * freq * x + phase, duty=.5)
-
-    # threshold
-    y = np.maximum(y, 0)
-
-    Y = np.array(
-        [
-            squareform(y[:, j]) + np.diag(np.sum(squareform(y[:, j]), axis=1))
-            for j in range(y.shape[1])
-        ])
-
-    if normalize:
-        list(map(normalize_matrix, Y))  # in place
-    # assert positive_definite(Y)
-    ensure_posdef(Y)
-
-    return Y, Y, np.zeros_like(Y)
-
-
-def make_sin_cos(n_dim_obs=100, n_dim_lat=10, T=10, **kwargs):
-    """Variables follow sin and cos evolution. L is fixed."""
-    degree = kwargs.get('degree', 2)
-    eps = kwargs.get('epsilon', 1e-2)
-    L, K_HO = make_ell(n_dim_obs, n_dim_lat)
-
-    phase = np.random.randn(n_dim_obs, n_dim_obs) * np.pi
-    upper_idx_diag = np.triu_indices(n_dim_obs)
-    phase[upper_idx_diag[::-1]] = phase[upper_idx_diag]
-
-    upper_idx = np.triu_indices(n_dim_obs, 1)
-    clip = np.zeros((n_dim_obs, n_dim_obs))
-    picks = np.random.permutation(len(upper_idx[0]))
-    dim = int(len(upper_idx[0]) * degree)
-    picks = picks[:dim]
-    clip1 = clip[upper_idx].ravel()
-    clip1[picks] = 1
-    clip[upper_idx[::-1]] = clip[upper_idx] = clip1
-
-    thetas = np.array([np.eye(n_dim_obs) for i in range(T)])
-
-    x = np.linspace(0, 2 * np.pi, T)
-    for i in range(T):
-        for r in range(n_dim_obs):
-            for c in range(n_dim_obs):
-                if r == c:
-                    continue
-                if clip[r, c]:
-                    thetas[i, r, c] = np.sin((x[i] + phase[r, c]) / T**2)
-                else:
-                    thetas[i, r, c] = np.sin((x[i] + phase[r, c]))
-        thetas[i][clip == 1] = np.clip(thetas[i][clip == 1], 0, 1)
-        thetas[i][np.abs(thetas[i]) < eps] = 0
-
-        assert (is_pos_def(thetas[i]))
-        theta_observed = thetas[i] - L
-        assert (is_pos_def(theta_observed))
-        thetas_obs = [theta_observed]
-
-    return thetas, thetas_obs, np.array([L] * T)
-
-
-def make_exp_sine_squared(n_dim_obs=5, n_dim_lat=0, T=1, **kwargs):
-    from regain.bayesian.gaussian_process_ import sample as samplegp
-    from scipy.spatial.distance import squareform
-    from sklearn.gaussian_process import kernels
-
-    L, K_HO = make_ell(n_dim_obs, n_dim_lat)
-
-    periodicity = kwargs.get('periodicity', np.pi)
-    length_scale = kwargs.get('length_scale', 2)
-    epsilon = kwargs.get('epsilon', 0.5)
-    sparse = kwargs.get('sparse', True)
-    temporal_kernel = kernels.ExpSineSquared(
-        periodicity=periodicity,
-        length_scale=length_scale)(np.arange(T)[:, None])
-
-    u = samplegp(temporal_kernel, p=n_dim_obs * (n_dim_obs - 1) // 2)[0]
-    K, K_obs = [], []
-    for uu in u.T:
-        theta = squareform(uu)
-
-        if sparse:
-            # sparsify
-            theta[np.abs(theta) < epsilon] = 0
-
-        theta += np.diag(np.sum(np.abs(theta), axis=1) + 0.01)
-        K.append(theta)
-
-        assert (is_pos_def(theta))
-        theta_observed = theta - L
-        assert (is_pos_def(theta_observed))
-        K_obs.append(theta_observed)
-
-    thetas = np.array(K)
-    return thetas, np.array(K_obs), np.array([L] * T)
-
-
-def make_fede(
-        n_dim_obs=3, n_dim_lat=2, T=10, epsilon=1e-3, n_samples=50, **kwargs):
-    """Generate dataset (new version)."""
-    b = np.random.rand(1, n_dim_obs)
-    es, Q = np.linalg.eigh(b.T.dot(b))  # Q random
-
-    b = np.random.rand(1, n_dim_obs)
-    es, R = np.linalg.eigh(b.T.dot(b))  # R random
-
-    start_sigma = np.random.rand(n_dim_obs) + 1
-    start_lamda = np.zeros(n_dim_obs)
-    idx = np.random.randint(n_dim_obs, size=n_dim_lat)
-    start_lamda[idx] = np.random.rand(n_dim_lat)
-
-    Ks = []
-    Ls = []
-    Kobs = []
-
-    for i in range(T):
-        K = np.linalg.multi_dot((Q, np.diag(start_sigma), Q.T))
-        L = np.linalg.multi_dot((R, np.diag(start_lamda), R.T))
-
-        K[np.abs(K) < epsilon] = 0  # enforce sparsity on K
-
-        # assert is_pos_def(K - L)
-        # assert is_pos_semidef(L)
-
-        start_sigma += 1 + np.random.rand(n_dim_obs)
-        start_lamda[idx] += np.random.rand(n_dim_lat) * 2 - 1
-        start_lamda = np.maximum(start_lamda, 0)
-
-        Ks.append(K)
-        Ls.append(L)
-        Kobs.append(K - L)
-
-    return Ks, Kobs, Ls
-
-
-def make_sparse_low_rank(
-        n_dim_obs=3, n_dim_lat=2, T=10, epsilon=1e-3, **kwargs):
-    """Generate dataset (new new version)."""
-    from sklearn.datasets import make_sparse_spd_matrix, make_low_rank_matrix
-
-    K = make_sparse_spd_matrix(n_dim_obs)
-    L = make_low_rank_matrix(n_dim_obs, n_dim_obs, effective_rank=n_dim_lat)
-
-    Ks = [K]
-    Ls = [L]
-    Kobs = [K - L]
-
-    for i in range(1, T):
-        K = K + make_sparse_spd_matrix(n_dim_obs)
-        L = L + make_low_rank_matrix(
-            n_dim_obs, n_dim_obs, effective_rank=n_dim_lat)
-
-        # assert is_pos_def(K - L)
-        # assert is_pos_semidef(L)
-
-        Ks.append(K)
-        Ls.append(L)
-        Kobs.append(K - L)
-
-    return Ks, Kobs, Ls
-
-
-def make_ma_xue_zou(n_dim_obs=12, n_latent=3, T=1, epsilon=1e-3, sparsity=0.1):
-    """Generate the dataset as in Ma, Xue, Zou (2012)."""
-    # p = n_dim_obs + n_latent  # int(n_dim_obs * 0.05)
-    p = n_dim_obs + int(n_dim_obs * 0.05)
-    po = n_dim_obs
-    ph = p - n_dim_obs
-    W = np.zeros((p, p))
-    non_zeros = int(round(p * p * sparsity))
-    picks = np.random.permutation(p * p)[:non_zeros]
-    W = W.ravel(order='F')
-    W[picks] = np.random.randn(non_zeros)
-    W = np.reshape(W, (p, p), order="F")
-
-    C = W.T.dot(W)
-    C[:po, po:] += 0.5 * np.random.randn(po, ph)
-    C = (C + C.T) / 2.
-
-    C = np.clip(C - np.diag(np.diag(C)), -1, 1)
-    eig, Q = np.linalg.eigh(C)
-    K = C + max(-1.2 * np.min(eig), 0.001) * np.eye(p)
-    K_O = K[:po, :po]
-    K_OH = K[:po, po:]
-    K_HO = K[po:, :po]
-    K_H = K[po:, po:]
-
-    # L = np.divide(K_OH, K_H.dot(K_HO))
-    assert np.allclose(K_OH, K_HO.T)
-    L = np.linalg.multi_dot((K_OH, np.linalg.inv(K_H), K_HO))
-    K_O_tilde = K_O - L
-    assert is_pos_def(K_O_tilde)
-    assert is_pos_semidef(K_H)
-    assert np.linalg.matrix_rank(L) == ph
-    # print(ph)
-
-    N = 5 * po
-    print(("Note that, with this method, the n_samples should be %d" % N))
-    return [K_O] * T, [K_O_tilde] * T, [L] * T
-
-
-def make_ma_xue_zou_rand_k(
-        n_dim_obs=12, n_latent=3, T=1, epsilon=1e-3, sparsity=0.1):
-    """Generate the dataset as in Ma, Xue, Zou (2012)."""
-    # p = n_dim_obs + n_latent  # int(n_dim_obs * 0.05)
-    p = n_dim_obs + int(n_dim_obs * 0.05)
-    po = n_dim_obs
-    nnzr = int(sparsity * (np.triu_indices(p, 1)[0].size))
-=======
     """Generate a synthetic dataset.
->>>>>>> 95967ed8
 
     Parameters
     ----------
@@ -626,78 +140,6 @@
     n_dim_lat = int(n_dim_lat)
     n_samples = int(n_samples)
 
-<<<<<<< HEAD
-    N = 5 * po
-    print(("Note that, with this method, the n_samples should be %d" % N))
-    return [K_O] * T, [K_O_tilde] * T, [L] * T
-
-
-def make_ticc(rand_seed, num_blocks=5, n_dim=10, sparsity_inv_matrix=0.5):
-    import networkx as nx
-    np.random.seed(rand_seed)
-    size_blocks = n_dim
-    block_matrices = {}
-
-    def genInvCov(size, low=0.3, upper=0.6, portion=0.2, symmetric=True):
-        portion = portion / 2
-        S = np.zeros((size, size))
-        n_edges = int((size * (size - 1)) * portion)
-        G = nx.gnm_random_graph(size, n_edges)
-        for src, dest in G.edges:
-            S[src, dest] = (np.random.randint(2) - 0.5) * 2 * (
-                low + (upper - low) * np.random.rand(1)[0])
-        if symmetric:
-            S += S.T
-        # vals = alg.eigvalsh(S)
-        # S = S + (0.1 - vals[0])*np.identity(size)
-        return S
-
-    def genRandInv(size, low=0.3, upper=0.6, portion=0.2):
-        S = np.zeros((size, size))
-        for i in range(size):
-            for j in range(size):
-                if np.random.rand() < portion:
-                    value = (np.random.randint(2) - 0.5) * 2 * (
-                        low + (upper - low) * np.random.rand(1)[0])
-                    S[i, j] = value
-        return S
-
-    ##Generate all the blocks
-    for block in range(num_blocks):
-        if block == 0:
-            block_matrices[block] = genInvCov(
-                size=size_blocks, portion=sparsity_inv_matrix,
-                symmetric=(block == 0))
-        else:
-            block_matrices[block] = genRandInv(
-                size=size_blocks, portion=sparsity_inv_matrix)
-
-    ##Initialize the inverse matrix
-    inv_matrix = np.zeros([num_blocks * size_blocks, num_blocks * size_blocks])
-
-    ##go through all the blocks
-    for block_i in range(num_blocks):
-        for block_j in range(num_blocks):
-            block_num = np.abs(block_i - block_j)
-            inv_matrix[
-                block_i * size_blocks:(block_i + 1) * size_blocks,
-                block_j * size_blocks:(block_j + 1) * size_blocks
-            ] = block_matrices[block_num] if block_i > block_j \
-                else np.transpose(block_matrices[block_num])
-
-    ##print out all the eigenvalues
-    eigs, _ = np.linalg.eig(inv_matrix)
-    lambda_min = min(eigs)
-
-    ##Make the matrix positive definite
-    inv_matrix += (0.1 + abs(lambda_min)) * np.eye(size_blocks * num_blocks)
-
-    eigs, _ = np.linalg.eig(inv_matrix)
-    lambda_min = min(eigs)
-    print("Modified Eigenvalues are:", np.sort(eigs))
-
-    return inv_matrix
-=======
     if distribution.lower() == 'gaussian':
         return _gaussian_case(n_samples=n_samples, n_dim_obs=n_dim_obs,
                               n_dim_lat=n_dim_lat, T=T,
@@ -713,5 +155,4 @@
         return _ising_case(n_samples=n_samples, n_dim_obs=n_dim_obs,
                                         T=T, time_on_axis=time_on_axis,
                                 update_theta=update_theta,
-                                responses=[-1,1])
->>>>>>> 95967ed8
+                                responses=[-1,1])