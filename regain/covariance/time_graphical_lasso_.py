# BSD 3-Clause License

# Copyright (c) 2017, Federico T.
# All rights reserved.

# Redistribution and use in source and binary forms, with or without
# modification, are permitted provided that the following conditions are met:

# * Redistributions of source code must retain the above copyright notice, this
#   list of conditions and the following disclaimer.

# * Redistributions in binary form must reproduce the above copyright notice,
#   this list of conditions and the following disclaimer in the documentation
#   and/or other materials provided with the distribution.

# * Neither the name of the copyright holder nor the names of its
#   contributors may be used to endorse or promote products derived from
#   this software without specific prior written permission.

# THIS SOFTWARE IS PROVIDED BY THE COPYRIGHT HOLDERS AND CONTRIBUTORS "AS IS"
# AND ANY EXPRESS OR IMPLIED WARRANTIES, INCLUDING, BUT NOT LIMITED TO, THE
# IMPLIED WARRANTIES OF MERCHANTABILITY AND FITNESS FOR A PARTICULAR PURPOSE ARE
# DISCLAIMED. IN NO EVENT SHALL THE COPYRIGHT HOLDER OR CONTRIBUTORS BE LIABLE
# FOR ANY DIRECT, INDIRECT, INCIDENTAL, SPECIAL, EXEMPLARY, OR CONSEQUENTIAL
# DAMAGES (INCLUDING, BUT NOT LIMITED TO, PROCUREMENT OF SUBSTITUTE GOODS OR
# SERVICES; LOSS OF USE, DATA, OR PROFITS; OR BUSINESS INTERRUPTION) HOWEVER
# CAUSED AND ON ANY THEORY OF LIABILITY, WHETHER IN CONTRACT, STRICT LIABILITY,
# OR TORT (INCLUDING NEGLIGENCE OR OTHERWISE) ARISING IN ANY WAY OUT OF THE USE
# OF THIS SOFTWARE, EVEN IF ADVISED OF THE POSSIBILITY OF SUCH DAMAGE.
"""Sparse inverse covariance selection over time via ADMM.

More information can be found in the paper linked at:
https://arxiv.org/abs/1703.01958
"""
from __future__ import division

import warnings

import numpy as np
from scipy import linalg
from six.moves import map, range, zip
from sklearn.covariance import empirical_covariance, log_likelihood
from sklearn.utils.extmath import squared_norm
from sklearn.utils.validation import check_X_y

from regain.covariance.graphical_lasso_ import GraphicalLasso, init_precision
from regain.math import batch_logdet
from regain.norm import l1_od_norm
from regain.prox import prox_logdet, soft_thresholding
from regain.update_rules import update_rho
from regain.utils import convergence, error_norm_time
from regain.validation import check_norm_prox


def batch_log_likelihood(emp_cov, precision):
    """Gaussian log-likelihood without constant term."""
    return batch_logdet(precision) - np.sum(emp_cov * precision, axis=(-1, -2))


def loss(emp_cov, precision, n_samples=None):
    """Loss function for time-varying graphical lasso."""
    if n_samples is None:
        # 1 sample for each batch, ie, do not scale.
        batch_dim = emp_cov.shape[0]
        n_samples = np.ones(batch_dim)

    return np.sum(-n_samples * batch_log_likelihood(emp_cov, precision))


def objective(n_samples, emp_cov, K, Z_0, Z_1, Z_2, alpha, beta, psi):
    """Objective function for time-varying graphical lasso."""
    obj = loss(emp_cov, K, n_samples=n_samples)

    if isinstance(alpha, np.ndarray):
        obj += np.sum(l1_od_norm(alpha * Z_0))
    else:
        obj += alpha * np.sum(l1_od_norm(Z_0))

    if isinstance(beta, np.ndarray):
        obj += sum(b[0][0] * m for b, m in zip(beta, map(psi, Z_2 - Z_1)))
    else:
        obj += beta * sum(map(psi, Z_2 - Z_1))

    return obj


def time_graphical_lasso(
    emp_cov,
    alpha=0.01,
    rho=1,
    beta=1,
    max_iter=100,
    n_samples=None,
    verbose=False,
    psi="laplacian",
    tol=1e-4,
    rtol=1e-4,
    return_history=False,
    return_n_iter=True,
    mode="admm",
    compute_objective=True,
    stop_at=None,
    stop_when=1e-4,
    update_rho_options=None,
    init="empirical",
):
    """Time-varying graphical lasso solver.

    Solves the following problem via ADMM:
        min sum_{i=1}^T -n_i log_likelihood(S_i, K_i) + alpha*||K_i||_{od,1}
            + beta sum_{i=2}^T Psi(K_i - K_{i-1})

    where S_i = (1/n_i) X_i^T \times X_i is the empirical covariance of data
    matrix X (training observations by features).

    Parameters
    ----------
    emp_cov : ndarray, shape (n_features, n_features)
        Empirical covariance of data.
    alpha, beta : float, optional
        Regularisation parameter.
    rho : float, optional
        Augmented Lagrangian parameter.
    max_iter : int, optional
        Maximum number of iterations.
    n_samples : ndarray
        Number of samples available for each time point.
    tol : float, optional
        Absolute tolerance for convergence.
    rtol : float, optional
        Relative tolerance for convergence.
    return_history : bool, optional
        Return the history of computed values.
    return_n_iter : bool, optional
        Return the number of iteration before convergence.
    verbose : bool, default False
        Print info at each iteration.
    update_rho_options : dict, optional
        Arguments for the rho update.
        See regain.update_rules.update_rho function for more information.
    compute_objective : bool, default True
        Choose to compute the objective value.
    init : {'empirical', 'zero', ndarray}
        Choose how to initialize the precision matrix, with the inverse
        empirical covariance, zero matrix or precomputed.

    Returns
    -------
    K : numpy.array, 3-dimensional (T x d x d)
        Solution to the problem for each time t=1...T .
    history : list
        If return_history, then also a structure that contains the
        objective value, the primal and dual residual norms, and tolerances
        for the primal and dual residual norms at each iteration.

    """
    psi, prox_psi, psi_node_penalty = check_norm_prox(psi)

    Z_0 = init_precision(emp_cov, mode=init)
    Z_1 = Z_0.copy()[:-1]  # np.zeros_like(emp_cov)[:-1]
    Z_2 = Z_0.copy()[1:]  # np.zeros_like(emp_cov)[1:]

    U_0 = np.zeros_like(Z_0)
    U_1 = np.zeros_like(Z_1)
    U_2 = np.zeros_like(Z_2)

    Z_0_old = np.zeros_like(Z_0)
    Z_1_old = np.zeros_like(Z_1)
    Z_2_old = np.zeros_like(Z_2)

    # divisor for consensus variables, accounting for two less matrices
    divisor = np.full(emp_cov.shape[0], 3, dtype=float)
    divisor[0] -= 1
    divisor[-1] -= 1

    if n_samples is None:
        n_samples = np.ones(emp_cov.shape[0])

    checks = [
        convergence(
            obj=objective(n_samples, emp_cov, Z_0, Z_0, Z_1, Z_2, alpha, beta, psi)
        )
    ]
    for iteration_ in range(max_iter):
        # update K
        A = Z_0 - U_0
        A[:-1] += Z_1 - U_1
        A[1:] += Z_2 - U_2
        A /= divisor[:, None, None]
        # soft_thresholding_ = partial(soft_thresholding, lamda=alpha / rho)
        # K = np.array(map(soft_thresholding_, A))
        A += A.transpose(0, 2, 1)
        A /= 2.0

        A *= -rho * divisor[:, None, None] / n_samples[:, None, None]
        A += emp_cov

        lamda = np.expand_dims(n_samples / (rho * divisor), -1)
        K = prox_logdet(A, lamda)

        # update Z_0
        A = K + U_0
        A += A.transpose(0, 2, 1)
        A /= 2.0
        Z_0 = soft_thresholding(A, lamda=alpha / rho)

        # other Zs
        A_1 = K[:-1] + U_1
        A_2 = K[1:] + U_2
        if not psi_node_penalty:
            prox_e = prox_psi(A_2 - A_1, lamda=2.0 * beta / rho)
            Z_1 = 0.5 * (A_1 + A_2 - prox_e)
            Z_2 = 0.5 * (A_1 + A_2 + prox_e)
        else:
            Z_1, Z_2 = prox_psi(
                np.concatenate((A_1, A_2), axis=1),
                lamda=0.5 * beta / rho,
                rho=rho,
                tol=tol,
                rtol=rtol,
                max_iter=max_iter,
            )

        # update residuals
        U_0 += K - Z_0
        U_1 += K[:-1] - Z_1
        U_2 += K[1:] - Z_2

        # diagnostics, reporting, termination checks
        rnorm = np.sqrt(
            squared_norm(K - Z_0)
            + squared_norm(K[:-1] - Z_1)
            + squared_norm(K[1:] - Z_2)
        )

        snorm = rho * np.sqrt(
            squared_norm(Z_0 - Z_0_old)
            + squared_norm(Z_1 - Z_1_old)
            + squared_norm(Z_2 - Z_2_old)
        )

        obj = (
            objective(n_samples, emp_cov, Z_0, K, Z_1, Z_2, alpha, beta, psi)
            if compute_objective
            else np.nan
        )

        # if np.isinf(obj):
        #     Z_0 = Z_0_old
        #     break

        check = convergence(
            obj=obj,
            rnorm=rnorm,
            snorm=snorm,
            e_pri=np.sqrt(K.size + 2 * Z_1.size) * tol
                  + rtol
                  * max(
                np.sqrt(squared_norm(Z_0) + squared_norm(Z_1) + squared_norm(Z_2)),
                np.sqrt(squared_norm(K) + squared_norm(K[:-1]) + squared_norm(K[1:])),
            ),
            e_dual=np.sqrt(K.size + 2 * Z_1.size) * tol
<<<<<<< HEAD
            + rtol
            * rho
            * np.sqrt(squared_norm(U_0) + squared_norm(U_1) + squared_norm(U_2)),
=======
                   + rtol
                   * rho
                   * np.sqrt(squared_norm(U_0) + squared_norm(U_1) + squared_norm(U_2)),
>>>>>>> 82b77675
            # precision=Z_0.copy()
        )
        Z_0_old = Z_0.copy()
        Z_1_old = Z_1.copy()
        Z_2_old = Z_2.copy()

        if verbose:
            print(
                "obj: %.4f, rnorm: %.4f, snorm: %.4f,"
                "eps_pri: %.4f, eps_dual: %.4f" % check[:5]
            )

        checks.append(check)
        if stop_at is not None:
            if abs(check.obj - stop_at) / abs(stop_at) < stop_when:
                break

        if check.rnorm <= check.e_pri and check.snorm <= check.e_dual:
            break

        rho_new = update_rho(
            rho, rnorm, snorm, iteration=iteration_, **(update_rho_options or {})
        )
        # scaled dual variables should be also rescaled
        U_0 *= rho / rho_new
        U_1 *= rho / rho_new
        U_2 *= rho / rho_new
        rho = rho_new

        # assert is_pos_def(Z_0)
    else:
        warnings.warn("Objective did not converge.")

    covariance_ = np.array([linalg.pinvh(x) for x in Z_0])
    return_list = [Z_0, covariance_]
    if return_history:
        return_list.append(checks)
    if return_n_iter:
        return_list.append(iteration_ + 1)
    return return_list


class TimeGraphicalLasso(GraphicalLasso):
    """Sparse inverse covariance estimation with an l1-penalized estimator.

    Parameters
    ----------
    alpha : positive float, default 0.01
        Regularization parameter for precision matrix. The higher alpha,
        the more regularization, the sparser the inverse covariance.

    beta : positive float, default 1
        Regularization parameter to constrain precision matrices in time.
        The higher beta, the more regularization,
        and consecutive precision matrices in time are more similar.

    psi : {'laplacian', 'l1', 'l2', 'linf', 'node'}, default 'laplacian'
        Type of norm to enforce for consecutive precision matrices in time.

    rho : positive float, default 1
        Augmented Lagrangian parameter.

    over_relax : positive float, deafult 1
        Over-relaxation parameter (typically between 1.0 and 1.8).

    tol : positive float, default 1e-4
        Absolute tolerance to declare convergence.

    rtol : positive float, default 1e-4
        Relative tolerance to declare convergence.

    max_iter : integer, default 100
        The maximum number of iterations.

    verbose : boolean, default False
        If verbose is True, the objective function, rnorm and snorm are
        printed at each iteration.

    assume_centered : boolean, default False
        If True, data are not centered before computation.
        Useful when working with data whose mean is almost, but not exactly
        zero.
        If False, data are centered before computation.

    time_on_axis : {'first', 'last'}, default 'first'
        If data have time as the last dimension, set this to 'last'.
        Useful to use scikit-learn functions as train_test_split.

    update_rho_options : dict, default None
        Options for the update of rho. See `update_rho` function for details.

    compute_objective : boolean, default True
        Choose if compute the objective function during iterations
        (only useful if `verbose=True`).

    init : {'empirical', 'zeros', ndarray}, default 'empirical'
        How to initialise the inverse covariance matrix. Default is take
        the empirical covariance and inverting it.

    Attributes
    ----------
    covariance_ : array-like, shape (n_times, n_features, n_features)
        Estimated covariance matrix

    precision_ : array-like, shape (n_times, n_features, n_features)
        Estimated precision matrix.

    n_iter_ : int
        Number of iterations run.

    """

    def __init__(
        self,
        alpha=0.01,
        beta=1.0,
        mode="admm",
        rho=1.0,
        tol=1e-4,
        rtol=1e-4,
        psi="laplacian",
        max_iter=100,
        verbose=False,
        assume_centered=False,
        return_history=False,
        update_rho_options=None,
        compute_objective=True,
        stop_at=None,
        stop_when=1e-4,
        suppress_warn_list=False,
        init="empirical",
    ):
        super(TimeGraphicalLasso, self).__init__(
            alpha=alpha,
            rho=rho,
            tol=tol,
            rtol=rtol,
            max_iter=max_iter,
            verbose=verbose,
            assume_centered=assume_centered,
            mode=mode,
            update_rho_options=update_rho_options,
            compute_objective=compute_objective,
            init=init,
        )
        self.beta = beta
        self.psi = psi
        self.return_history = return_history
        self.stop_at = stop_at
        self.stop_when = stop_when
        self.suppress_warn_list = suppress_warn_list

    def get_observed_precision(self):
        """Getter for the observed precision matrix.

        Returns
        -------
        precision_ : array-like,
            The precision matrix associated to the current covariance object.

        """
        return self.get_precision()

    def _fit(self, emp_cov, n_samples):
        """Fit the TimeGraphicalLasso model to X.

        Parameters
        ----------
        emp_cov : ndarray, shape (n_time, n_features, n_features)
            Empirical covariance of data.

        """

        out = time_graphical_lasso(
            emp_cov,
            alpha=self.alpha,
            rho=self.rho,
            beta=self.beta,
            mode=self.mode,
            n_samples=n_samples,
            tol=self.tol,
            rtol=self.rtol,
            psi=self.psi,
            max_iter=self.max_iter,
            verbose=self.verbose,
            return_n_iter=True,
            return_history=self.return_history,
            update_rho_options=self.update_rho_options,
            compute_objective=self.compute_objective,
            stop_at=self.stop_at,
            stop_when=self.stop_when,
            init=self.init,
        )
        if self.return_history:
            self.precision_, self.covariance_, self.history_, self.n_iter_ = out
        else:
            self.precision_, self.covariance_, self.n_iter_ = out
        return self

    def fit(self, X, y):
        """Fit the TimeGraphicalLasso model to X.

        Parameters
        ----------
        X : ndarray, shape = (n_samples * n_times, n_dimensions)
            Data matrix.
        y : ndarray, shape = (n_times,)
            Indicate the temporal belonging of each sample.

        """
        # Covariance does not make sense for a single feature
        X, y = check_X_y(
            X,
            y,
            accept_sparse=False,
            dtype=np.float64,
            order="C",
            ensure_min_features=2,
            estimator=self,
        )

        n_dimensions = X.shape[1]
        self.classes_, n_samples = np.unique(y, return_counts=True)
        n_times = self.classes_.size

        # n_samples = np.array([x.shape[0] for x in X])
        if self.assume_centered:
            self.location_ = np.zeros((n_times, n_dimensions))
        else:
            self.location_ = np.array([X[y == cl].mean(0) for cl in self.classes_])

        emp_cov = np.array(
            [
                empirical_covariance(X[y == cl], assume_centered=self.assume_centered)
                for cl in self.classes_
            ]
        )

        return self._fit(emp_cov, n_samples)

    def score(self, X, y):
        """Computes the log-likelihood of a Gaussian data set with
        `self.covariance_` as an estimator of its covariance matrix.

        Parameters
        ----------
        X : array-like, shape = (n_samples, n_features)
            Test data of which we compute the likelihood, where n_samples is
            the number of samples and n_features is the number of features.
            X is assumed to be drawn from the same distribution than
            the data used in fit (including centering).

        y :  array-like, shape = (n_samples,)
            Class of samples.

        Returns
        -------
        res : float
            The likelihood of the data set with `self.covariance_` as an
            estimator of its covariance matrix.

        """
        # Covariance does not make sense for a single feature
        X, y = check_X_y(
            X,
            y,
            accept_sparse=False,
            dtype=np.float64,
            order="C",
            ensure_min_features=2,
            estimator=self,
        )

        # compute empirical covariance of the test set
        test_cov = np.array(
            [
                empirical_covariance(
                    X[y == cl] - self.location_[i], assume_centered=True
                )
                for i, cl in enumerate(self.classes_)
            ]
        )

        res = sum(
            X[y == cl].shape[0] * log_likelihood(S, K)
            for S, K, cl in zip(test_cov, self.get_observed_precision(), self.classes_)
        )

        return res

    def error_norm(self, comp_cov, norm="frobenius", scaling=True, squared=True):
        """Compute the Mean Squared Error between two covariance estimators.
        (In the sense of the Frobenius norm).

        Parameters
        ----------
        comp_cov : array-like, shape = [n_features, n_features]
            The covariance to compare with.

        norm : str
            The type of norm used to compute the error. Available error types:
            - 'frobenius' (default): sqrt(tr(A^t.A))
            - 'spectral': sqrt(max(eigenvalues(A^t.A))
            where A is the error ``(comp_cov - self.covariance_)``.

        scaling : bool
            If True (default), the squared error norm is divided by n_features.
            If False, the squared error norm is not rescaled.

        squared : bool
            Whether to compute the squared error norm or the error norm.
            If True (default), the squared error norm is returned.
            If False, the error norm is returned.

        Returns
        -------
        The Mean Squared Error (in the sense of the Frobenius norm) between
        `self` and `comp_cov` covariance estimators.

        """
        return error_norm_time(
            self.covariance_, comp_cov, norm=norm, scaling=scaling, squared=squared
        )<|MERGE_RESOLUTION|>--- conflicted
+++ resolved
@@ -260,15 +260,9 @@
                 np.sqrt(squared_norm(K) + squared_norm(K[:-1]) + squared_norm(K[1:])),
             ),
             e_dual=np.sqrt(K.size + 2 * Z_1.size) * tol
-<<<<<<< HEAD
-            + rtol
-            * rho
-            * np.sqrt(squared_norm(U_0) + squared_norm(U_1) + squared_norm(U_2)),
-=======
                    + rtol
                    * rho
                    * np.sqrt(squared_norm(U_0) + squared_norm(U_1) + squared_norm(U_2)),
->>>>>>> 82b77675
             # precision=Z_0.copy()
         )
         Z_0_old = Z_0.copy()
