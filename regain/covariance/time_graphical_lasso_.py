--- conflicted
+++ resolved
@@ -12,11 +12,7 @@
 from six.moves import map, range, zip
 from sklearn.covariance import empirical_covariance, log_likelihood
 from sklearn.utils.extmath import squared_norm
-<<<<<<< HEAD
 from sklearn.utils.validation import check_X_y
-=======
-from sklearn.utils import check_array
->>>>>>> 95967ed8
 
 from regain.covariance.graphical_lasso_ import GraphicalLasso, logl
 from regain.norm import l1_od_norm
@@ -129,15 +125,9 @@
         See regain.update_rules.update_rho function for more information.
     compute_objective : bool, default True
         Choose to compute the objective value.
-<<<<<<< HEAD
-    init : {'empirical', 'zeros', ndarray}, default 'empirical'
-        How to initialise the inverse covariance matrix. Default is take
-        the empirical covariance and inverting it.
-=======
-    init : ('empirical', 'zero', np.darray)
+    init : {'empirical', 'zero', ndarray}
         Choose how to initialize the precision matrix, with the inverse
         empirical covariance, zero matrix or precomputed.
->>>>>>> 95967ed8
 
     Returns
     -------
@@ -151,9 +141,6 @@
     """
     psi, prox_psi, psi_node_penalty = check_norm_prox(psi)
 
-<<<<<<< HEAD
-    K = init_precision(emp_cov, mode=init)
-=======
     if init == 'empirical':
         n_times, _, n_features = emp_cov.shape
         covariance_ = emp_cov.copy()
@@ -167,7 +154,6 @@
     else:  # TODO controllo che sia un array
         K = init
 
->>>>>>> 95967ed8
     Z_0 = K.copy()  # np.zeros_like(emp_cov)
     Z_1 = K.copy()[:-1]  # np.zeros_like(emp_cov)[:-1]
     Z_2 = K.copy()[1:]  # np.zeros_like(emp_cov)[1:]
@@ -428,12 +414,7 @@
             self.precision_, self.covariance_, self.n_iter_ = out
         return self
 
-<<<<<<< HEAD
     def fit(self, X, y):
-=======
-
-    def fit(self, X, y=None):
->>>>>>> 95967ed8
         """Fit the TimeGraphicalLasso model to X.
 
         Parameters
@@ -442,23 +423,17 @@
             Data matrix.
         y : ndarray, shape = (n_times,)
             Indicate the temporal belonging of each sample.
-<<<<<<< HEAD
-=======
-
->>>>>>> 95967ed8
+
         """
         # Covariance does not make sense for a single feature
         X, y = check_X_y(
             X, y, accept_sparse=False, dtype=np.float64, order="C",
             ensure_min_features=2, estimator=self)
 
-<<<<<<< HEAD
         n_dimensions = X.shape[1]
         self.classes_, n_samples = np.unique(y, return_counts=True)
         n_times = self.classes_.size
 
-=======
->>>>>>> 95967ed8
         # n_samples = np.array([x.shape[0] for x in X])
         if self.assume_centered:
             self.location_ = np.zeros((n_times, n_dimensions))
@@ -510,19 +485,11 @@
                 for i, cl in enumerate(self.classes_)
             ])
 
-<<<<<<< HEAD
         res = sum(
             X[y == cl].shape[0] * log_likelihood(S, K) for S, K, cl in zip(
                 test_cov, self.get_observed_precision(), self.classes_))
 
         return -99999999 if res == -np.inf else res
-=======
-        logp = sum(
-            n * log_likelihood(S, K) for S, K, n in zip(
-                test_cov, self.get_observed_precision(), n_samples))
-
-        return logp  # - np.sum(scores_ranks)
->>>>>>> 95967ed8
 
     def error_norm(
             self, comp_cov, norm='frobenius', scaling=True, squared=True):
